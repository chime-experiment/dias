--- conflicted
+++ resolved
@@ -18,7 +18,6 @@
     analyzer = config.Property(proptype=str, key='analyzer')
     
 def load_analyzers():
-<<<<<<< HEAD
     global_config = config_global()
     global_file = open("dias.conf","r")
     global_config.read_config(yaml.load(global_file))
@@ -30,11 +29,6 @@
             task_config = config_task()
             task_config.read_config(yaml.load(task_file))
             print(task_config.analyzer)
-
-if __name__=="__main__":
-    load_analyzers()
-=======
-    pass
 
 def import_analyzer_class(name):
     """
@@ -70,5 +64,4 @@
                     "Analyzer class {0} not found in module {1}".format(
                         classname, modulename))
 
-    return clas
->>>>>>> f90d1880
+    return clas