--- conflicted
+++ resolved
@@ -107,8 +107,6 @@
                 namespace="dias",
                 unit="total",
             )
-<<<<<<< HEAD
-=======
             task_metrics["no_data"] = Counter(
                 "no_data",
                 "Counts how often each task failed because it couldn't find any data.",
@@ -116,16 +114,12 @@
                 namespace="dias",
                 unit="total",
             )
->>>>>>> de291cad
 
         self.data_written_metric = task_metrics["data_written"]
         self.disk_space_metric = task_metrics["disk_space"]
         self.metric_runs_total = task_metrics["runs"]
         self.metric_failed_total = task_metrics["failed"]
-<<<<<<< HEAD
-=======
         self.metric_no_data_total = task_metrics["no_data"]
->>>>>>> de291cad
 
         # Initialize counter with zero. prometheus_client does not export a
         # value until the counter is incremented.
