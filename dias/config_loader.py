--- conflicted
+++ resolved
@@ -13,34 +13,35 @@
 # Minimum value for config value trigger_interval dias allows (in minutes)
 MIN_TRIGGER_INTERVAL_MINUTES = 10
 
-<<<<<<< HEAD
+class DiasException(Exception):
+    """\
+Dias base exception class
+"""
+    def __init__(self, message):
+        self.message = message
+
+class DiasUsageError(DiasException):
+    """\
+Exception raised for errors in the usage of dias.
+:param message: Explanation of the error.
+"""
+    def __init__(self, message):
+        self.message = message
+
+
+class DiasConfigError(DiasException):
+    """\
+Exception raised for errors in the dias config..
+:param message: Explanation of the error.
+"""
+    def __init__(self, message):
+        self.message = message
+
+
 class ConfigLoader:
     def __init__(self, config_path, limit_task=None):
-=======
-
-class DiasUsageError(Exception):
-    def __init__(self, message):
-        """Exception raised for errors in the usage of dias.
-           :param message: Explanation of the error.
-        """
-        self.message = message
-
-
-class DiasConfigError(Exception):
-    def __init__(self, message):
-        """
-        Exception raised for errors in the dias config..
-       :param message: Explanation of the error.
-        """
-        self.message = message
-
-
-class ConfigLoader():
-
-    def __init__(self, config_path, limit_task = None):
         logging.basicConfig(format=LOG_FORMAT)
 
->>>>>>> 9baa3d15
         self.config_path = config_path
 
         # Read and apply dias global config
@@ -50,33 +51,26 @@
             raise DiasUsageError('Failed to open dias config file: {}'
                                  .format(exc))
         self.global_config = yaml.load(global_file)
-<<<<<<< HEAD
-=======
-
-        # Load config variables
-        self.task_config_dir = self.read_config_variable(
-            'task_config_dir', proptype=str, default='')
-        self.task_write_dir = self.read_config_variable(
-            'task_write_dir', proptype=str)
-        self.task_state_dir = self.read_config_variable(
-            'task_state_dir', proptype=str)
-        self.prometheus_client_port = self.read_config_variable(
-            'prometheus_client_port', proptype=int)
-        self.log_level = self.read_config_variable(
-            'log_level', default=DEFAULT_LOG_LEVEL,
-            proptype=logging.getLevelName)
-        self.trigger_interval = self.read_config_variable(
-            'trigger_interval', default='1h', proptype=str2timedelta)
-
->>>>>>> 9baa3d15
+
         global_file.close()
 
-        # Set log level, if necessary.  We do this in global_config
-        # instead of setting self.log_level directly so that it will
-        # be propagated into tasks.
-        self.global_config.setdefault('log_level', DEFAULT_LOG_LEVEL)
-
-        # Check config values
+        # Validate the config variables
+
+        # The default task config dir is the subdirectory "task" in
+        # the directory containing dais.conf
+        self._check_config_variable(
+                'task_config_dir', proptype=str,
+                default=os.path.join(
+                    os.path.dirname(self.config_path), "tasks"))
+        self._check_config_variable('task_write_dir', proptype=str)
+        self._check_config_variable('task_state_dir', proptype=str)
+        self._check_config_variable('prometheus_client_port', proptype=int)
+        self._check_config_variable(
+                'log_level', default=DEFAULT_LOG_LEVEL,
+                proptype=logging.getLevelName)
+        self._check_config_variable(
+                'trigger_interval', default='1h', proptype=str2timedelta)
+
         if str2timedelta(self['trigger_interval']).seconds * 60 \
                 < MIN_TRIGGER_INTERVAL_MINUTES:
             msg = 'Config value `trigger_interval` is too small ({}). '\
@@ -84,32 +78,21 @@
                 .format(self['trigger_interval'], MIN_TRIGGER_INTERVAL_MINUTES)
             raise AttributeError(msg)
 
-        # Set the default task config dir, which is the
-        # subdirectory "task" in the directory containing dais.conf
-<<<<<<< HEAD
-        if not 'task_config_dir' in self or self['task_config_dir'] is None:
-            self['task_config_dir'] = os.path.join(
-=======
-        if self.task_config_dir is '':
-            self.task_config_dir = os.path.join(
->>>>>>> 9baa3d15
-                    os.path.dirname(self.config_path), "tasks")
-
         # Load all the analyzers
-        self.load_analyzers(limit_task)
+        self._load_analyzers(limit_task)
 
         # Don't do anything if we have no tasks
         if len(self.tasks) < 1:
             raise IndexError("No tasks have been defined.")
 
-    def read_config_variable(self, key, proptype, default=None):
-        """
-        Reads a config variable from the global config.
+    def _check_config_variable(self, key, proptype, default=None):
+        """
+        Validates a config variable from the global config.
         :param config: A dictionary in which to look for the given key.
         :param key: The key (name) of the variable.
         :param proptype: A function validating the loaded value.
         :param default: The default value (default: None).
-        :return: The value of the config variable.
+        Raises an exception on error.
         """
         try:
             value = self.global_config[key]
@@ -118,7 +101,7 @@
                 raise DiasConfigError("Could not find variable {} in config."
                                       .format(key))
             else:
-                value = default
+                value = self[key] = default
 
         try:
             value = proptype(value)
@@ -130,9 +113,8 @@
                 raise DiasConfigError("Value ({}) for config variable {} not "
                                       "accepted: Not of type {}."
                                       .format(value, key, proptype))
-        return value
-
-    def load_analyzers(self, limit_task):
+
+    def _load_analyzers(self, limit_task):
         """
         Locate and load all task config files
         """
@@ -167,27 +149,19 @@
                 # This is where we tell the task to write its output
                 write_dir = os.path.join(self['task_write_dir'], task_name)
 
+                # This is where they can write a state until next time dias
+                # starts up.
+                state_dir = os.path.join(self['task_state_dir'], task_name)
+
                 # create the task object
-                task = Task(task_name, task_config, write_dir)
+                task = Task(task_name, task_config, write_dir, state_dir)
 
                 # Load the analyzer for this task from the task config
                 analyzer_class = \
                     self._import_analyzer_class(task_config['analyzer'])
 
-<<<<<<< HEAD
-                task.analyzer = analyzer_class(task_name, write_dir)
+                task.analyzer = analyzer_class(task_name, write_dir, state_dir)
                 task.analyzer.read_config(task_config)
-=======
-                # This is where we tell the task to write its output
-                write_dir = os.path.join(self.task_write_dir, task_name)
-
-                # This is where they can write a state until next time dias
-                # starts up.
-                state_dir = os.path.join(self.task_state_dir, task_name)
-
-                task = analyzer_class(task_name, self, write_dir, state_dir)
-                task.read_config(task_config)
->>>>>>> 9baa3d15
 
                 self.tasks.append(task)
 
