--- conflicted
+++ resolved
@@ -42,8 +42,4 @@
         -------
         An instance of :class:`Finder`.
         """
-<<<<<<< HEAD
-        return data_index.Finder(acqs=acqs, node_spoof={"gong": self.archive_data_dir})
-=======
-        return finder.Finder(acqs=acqs, node_spoof={"gong": self.archive_data_dir})
->>>>>>> de291cad
+        return finder.Finder(acqs=acqs, node_spoof={"gong": self.archive_data_dir})