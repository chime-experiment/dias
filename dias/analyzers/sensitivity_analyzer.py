--- conflicted
+++ resolved
@@ -313,8 +313,6 @@
             # Normalize
             inv_counter = tools.invert_no_zero(counter)
             var *= inv_counter ** 2
-<<<<<<< HEAD
-=======
 
             # Compute metric to be exported
             self.sens.labels(pol="EW").set(
@@ -323,7 +321,6 @@
             self.sens.labels(pol="NS").set(
                 1.0e6 * np.sqrt(1.0 / np.sum(tools.invert_no_zero(var[:, 1, :])))
             )
->>>>>>> de291cad
 
             # Write to file
             output_file = os.path.join(
@@ -492,11 +489,7 @@
                 cursor = self.data_index.cursor()
                 cursor.execute("DELETE FROM files WHERE filename = ?", (filename,))
                 self.data_index.commit()
-<<<<<<< HEAD
-                self.log.info("Removed %s from data index database." % filename)
-=======
                 self.logger.info("Removed %s from data index database." % filename)
->>>>>>> de291cad
 
     def finish(self):
         """Close connection to data index database."""
