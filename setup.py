--- conflicted
+++ resolved
@@ -63,9 +63,6 @@
     description="CHIME data integrity automation system",
     packages=["dias", "dias.analyzers", "dias.utils"],
     scripts=["scripts/dias"],
-<<<<<<< HEAD
-    requires=["caput", "ch_util"],
-=======
     install_requires=[
         "chimedb.data_index @ git+https://git@github.com/chime-experiment/chimedb_di.git",
         "caput @ git+https://github.com/radiocosmology/caput.git",
@@ -78,7 +75,6 @@
         "h5py",
         "pywavelets",
     ],
->>>>>>> de291cad
     license="GPL v3.0",
     url="http://github.com/chime-experiment/dias",
 )