#!/usr/bin/python3

<<<<<<< HEAD
from setuptools import setup
=======
>>>>>>> b8fc556a
import dias
import os
import setuptools
import shutil
import sys

# The path to install the task configuration files into, if any
task_dst = None

# Strip out a --task-conf option if given to the install command
found_install = False
for arg in sys.argv:
    if arg == 'install':
        found_install = True
    elif found_install and arg.startswith('--task-conf='):
        task_dst = os.path.join(arg[arg.find('=') + 1:], "tasks")
        sys.argv.remove(arg)
        break

# Installing task configuration, if requested
if task_dst:
    # Check for the source directory
    task_src = os.path.join(os.path.dirname(sys.argv[0]), "conf", "tasks")
    if not os.path.isdir(task_src):
        raise FileExistsError(
                "Task configruation directory {0} not found".format(task_src)
                )

    # We don't allow installing the task config directory over
    # top of an existing directory, because that would likely
    # result in a mix of old and new configuration
    try:
        os.mkdir(task_dst, 0o755)
    except FileExistsError:
        # Re-raise with an explanation
        raise FileExistsError(
        "Cannot install task configraution: " \
                "{0} already exists.".format(task_dst)
        )

    # Now copy all the task configuration files
    print("Installing task configuration files to {0}".format(task_dst))
    for name in os.listdir(task_src):
        path = os.path.join(task_src, name)
        if name.endswith('.conf') and os.path.isfile(path):
            shutil.copy(path, task_dst)

# Now for the regular setuptools-y stuff
setuptools.setup(
    name = 'dias',
    version = dias.__version__,
    author = "The CHIME Collaboration",
    author_email = "dvw@phas.ubc.ca",
    description = "CHIME data integrity automation system",
    packages = ['dias','dias.analyzers', 'dias.utils'],
    scripts = ['scripts/dias'],
    requires = ['caput', 'ch_util'],
    license = "GPL v3.0",
    url = "http://github.com/chime-experiment/dias"
)<|MERGE_RESOLUTION|>--- conflicted
+++ resolved
@@ -1,9 +1,5 @@
 #!/usr/bin/python3
 
-<<<<<<< HEAD
-from setuptools import setup
-=======
->>>>>>> b8fc556a
 import dias
 import os
 import setuptools
